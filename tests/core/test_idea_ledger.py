import os
from typing import Generator, List
from unittest.mock import patch
from uuid import UUID, uuid4

import pytest
from sqlmodel import Session, SQLModel, create_engine, delete  # Import delete

# Import the models and ledger functions
# We assume PYTHONPATH is set up correctly for tests to find the core module
from core.models import Idea, IdeaCreate, IdeaUpdate

# Ensure the ledger uses SQLite for testing before the module is imported
os.environ["DATABASE_URL"] = "sqlite:///:memory:"
from core import idea_ledger  # Import after setting env var

# Use an in-memory SQLite database for testing
TEST_DATABASE_URL = "sqlite:///:memory:"


@pytest.fixture(name="engine")
def engine_fixture():
    """Creates a fresh SQLite in-memory engine for each test function."""
    # Using connect_args to ensure a single connection is used for the in-memory DB
    # for the lifetime of the engine, which can help with some in-memory DB behaviors.
    # However, for SQLite in-memory, each engine instance is typically a new DB.
    engine = create_engine(
        TEST_DATABASE_URL, echo=False, connect_args={"check_same_thread": False}
    )
    SQLModel.metadata.create_all(engine)  # Create tables for each test
    return engine


@pytest.fixture(name="session")
def session_fixture(engine) -> Generator[Session, None, None]:
    """
    Provides a session for a test, using a function-scoped (fresh) engine.
    """
    with Session(engine) as session:
        yield session
        # For function-scoped engine, DB is discarded post-test.
        # No explicit cleanup/rollback on engine needed.
        # `with Session...` handles session close/rollback on errors.


# This fixture patches the 'engine' object in the 'core.idea_ledger' module
# for the duration of each test that uses it.
@pytest.fixture(autouse=True)
def patch_ledger_engine(engine) -> Generator:  # Depends on the function-scoped engine
    """Patches the ledger's global engine with the test-specific (fresh) engine."""
    with patch.object(idea_ledger, "engine", engine):
        yield


# --- Test Cases ---


def test_create_db_and_tables(engine):  # Uses function-scoped engine
    """Test that tables are created (implicitly by engine fixture)."""
    # We can add a check here to see if the 'idea' table exists
    from sqlalchemy import inspect

    inspector = inspect(engine)
    assert "idea" in inspector.get_table_names()


# session here is from session_fixture, using patched engine
def test_add_idea(session: Session):
    """Test adding a new idea."""
    idea_data = IdeaCreate(
<<<<<<< HEAD
        arxiv="https://arxiv.org/abs/1234.00001",
=======
        arxiv="https://arxiv.org/abs/1234.5678",
>>>>>>> 72b8b954
        evidence=["http://example.com/evidence1"],
        status="testing",
    )
    created_idea = idea_ledger.add_idea(idea_data)

    assert created_idea.id is not None
    assert isinstance(created_idea.id, UUID)
    assert created_idea.arxiv == idea_data.arxiv
    assert created_idea.evidence == idea_data.evidence
    assert created_idea.status == idea_data.status

    # Verify it's in the DB by trying to get it via a new session or the same one
    retrieved_idea = session.get(Idea, created_idea.id)
    assert retrieved_idea is not None
    assert retrieved_idea.arxiv == idea_data.arxiv


def test_get_idea_by_id(session: Session):
    """Test retrieving an idea by its ID."""
<<<<<<< HEAD
    idea_data = IdeaCreate(arxiv="https://arxiv.org/abs/2222.2222")
=======
    idea_data = IdeaCreate(
        arxiv="https://arxiv.org/abs/2222.3333",
        evidence=[],
        status="ideation",
    )
>>>>>>> 72b8b954
    created_idea = idea_ledger.add_idea(idea_data)

    fetched_idea = idea_ledger.get_idea_by_id(created_idea.id)
    assert fetched_idea is not None
    assert fetched_idea.id == created_idea.id
<<<<<<< HEAD
    assert fetched_idea.arxiv == "https://arxiv.org/abs/2222.2222"
=======
    assert fetched_idea.arxiv == idea_data.arxiv
>>>>>>> 72b8b954


def test_get_non_existent_idea():
    """Test retrieving a non-existent idea."""
    non_existent_id = uuid4()
    fetched_idea = idea_ledger.get_idea_by_id(non_existent_id)
    assert fetched_idea is None


def test_list_ideas_empty():
    """Test listing ideas when the database is empty."""
    ideas = idea_ledger.list_ideas()
    assert ideas == []


# Add session for direct verification if needed
def test_list_ideas_with_items_and_pagination(session: Session):
    """Test listing ideas with items and basic pagination."""
<<<<<<< HEAD
    idea1_data = IdeaCreate(arxiv="https://arxiv.org/abs/list1")
    idea2_data = IdeaCreate(arxiv="https://arxiv.org/abs/list2")
    idea3_data = IdeaCreate(arxiv="https://arxiv.org/abs/list3")
=======
    idea1_data = IdeaCreate(arxiv="https://arxiv.org/abs/1")
    idea2_data = IdeaCreate(arxiv="https://arxiv.org/abs/2")
    idea3_data = IdeaCreate(arxiv="https://arxiv.org/abs/3")
>>>>>>> 72b8b954

    idea1 = idea_ledger.add_idea(idea1_data)
    idea2 = idea_ledger.add_idea(idea2_data)
    idea3 = idea_ledger.add_idea(idea3_data)

    # Test default listing (all items if < limit)
    all_ideas = idea_ledger.list_ideas(limit=10)
    assert len(all_ideas) == 3
    # Order isn't guaranteed unless explicitly set in query, so check for presence
    assert idea1 in all_ideas
    assert idea2 in all_ideas
    assert idea3 in all_ideas

    # Test limit
    limited_ideas = idea_ledger.list_ideas(limit=2)
    assert len(limited_ideas) == 2

    # Test skip (offset)
    # Assuming default ordering or an order by ID/name for predictability if added
    # For now, we'll just check counts with skip
    skipped_ideas = idea_ledger.list_ideas(skip=1, limit=2)
    assert len(skipped_ideas) == 2  # If 3 items, skip 1, limit 2 -> items 2, 3

    skipped_one_idea = idea_ledger.list_ideas(skip=2, limit=2)
    assert len(skipped_one_idea) == 1  # If 3 items, skip 2, limit 2 -> item 3


def test_update_idea(session: Session):
    """Test updating an existing idea."""
<<<<<<< HEAD
    idea_data = IdeaCreate(arxiv="https://arxiv.org/abs/update")
    created_idea = idea_ledger.add_idea(idea_data)

    update_data = IdeaUpdate(
        arxiv="https://arxiv.org/abs/updated",
=======
    idea_data = IdeaCreate(
        arxiv="https://arxiv.org/abs/update1",
        evidence=["http://example.com/init.pdf"],
    )
    created_idea = idea_ledger.add_idea(idea_data)

    update_data = IdeaUpdate(
        arxiv="https://arxiv.org/abs/update1v2",
>>>>>>> 72b8b954
        status="in_progress",
        evidence=["http://new.evidence/link"],
    )
    updated_idea = idea_ledger.update_idea(created_idea.id, update_data)

    assert updated_idea is not None
    assert updated_idea.id == created_idea.id
<<<<<<< HEAD
    assert updated_idea.arxiv == "https://arxiv.org/abs/updated"
=======
    assert updated_idea.arxiv == update_data.arxiv
>>>>>>> 72b8b954
    assert updated_idea.status == "in_progress"
    assert updated_idea.evidence == ["http://new.evidence/link"]

    # Verify in DB
    refreshed_idea = session.get(Idea, created_idea.id)
    assert refreshed_idea is not None
<<<<<<< HEAD
    assert refreshed_idea.arxiv == "https://arxiv.org/abs/updated"
=======
    assert refreshed_idea.arxiv == update_data.arxiv
>>>>>>> 72b8b954
    assert refreshed_idea.status == "in_progress"


def test_update_idea_partial(session: Session):
    """Test partially updating an existing idea."""
<<<<<<< HEAD
    idea_data = IdeaCreate(arxiv="https://arxiv.org/abs/partial", status="pending")
=======
    idea_data = IdeaCreate(
        arxiv="https://arxiv.org/abs/partial",
        status="pending",
    )
>>>>>>> 72b8b954
    created_idea = idea_ledger.add_idea(idea_data)

    update_data = IdeaUpdate(status="approved")  # Only update status
    updated_idea = idea_ledger.update_idea(created_idea.id, update_data)

    assert updated_idea is not None
    assert updated_idea.status == "approved"
<<<<<<< HEAD
    assert (
        updated_idea.arxiv == "https://arxiv.org/abs/partial"
    )  # Should remain unchanged
=======
    assert updated_idea.arxiv == idea_data.arxiv  # arxiv should remain unchanged
>>>>>>> 72b8b954


def test_update_non_existent_idea():
    """Test updating a non-existent idea."""
    non_existent_id = uuid4()
<<<<<<< HEAD
    update_data = IdeaUpdate(arxiv="https://arxiv.org/abs/nonexistent")
=======
    update_data = IdeaUpdate(status="obsolete")
>>>>>>> 72b8b954
    updated_idea = idea_ledger.update_idea(non_existent_id, update_data)
    assert updated_idea is None


def test_delete_idea(session: Session):
    """Test deleting an existing idea."""
<<<<<<< HEAD
    idea_data = IdeaCreate(arxiv="https://arxiv.org/abs/delete-me")
=======
    idea_data = IdeaCreate(arxiv="https://arxiv.org/abs/delete")
>>>>>>> 72b8b954
    created_idea = idea_ledger.add_idea(idea_data)

    # Ensure it's there first
    assert session.get(Idea, created_idea.id) is not None

    deletion_result = idea_ledger.delete_idea(created_idea.id)
    assert deletion_result is True

    # Verify it's gone from DB
    assert session.get(Idea, created_idea.id) is None
    assert idea_ledger.get_idea_by_id(created_idea.id) is None


def test_delete_non_existent_idea():
    """Test deleting a non-existent idea."""
    non_existent_id = uuid4()
    deletion_result = idea_ledger.delete_idea(non_existent_id)
    assert deletion_result is False


# Example of how to run if you want to test this file directly
# (though 'pytest' is preferred)
# if __name__ == "__main__":
# pytest.main([__file__])<|MERGE_RESOLUTION|>--- conflicted
+++ resolved
@@ -68,11 +68,7 @@
 def test_add_idea(session: Session):
     """Test adding a new idea."""
     idea_data = IdeaCreate(
-<<<<<<< HEAD
-        arxiv="https://arxiv.org/abs/1234.00001",
-=======
         arxiv="https://arxiv.org/abs/1234.5678",
->>>>>>> 72b8b954
         evidence=["http://example.com/evidence1"],
         status="testing",
     )
@@ -92,25 +88,18 @@
 
 def test_get_idea_by_id(session: Session):
     """Test retrieving an idea by its ID."""
-<<<<<<< HEAD
-    idea_data = IdeaCreate(arxiv="https://arxiv.org/abs/2222.2222")
-=======
+
     idea_data = IdeaCreate(
         arxiv="https://arxiv.org/abs/2222.3333",
         evidence=[],
         status="ideation",
     )
->>>>>>> 72b8b954
     created_idea = idea_ledger.add_idea(idea_data)
 
     fetched_idea = idea_ledger.get_idea_by_id(created_idea.id)
     assert fetched_idea is not None
     assert fetched_idea.id == created_idea.id
-<<<<<<< HEAD
-    assert fetched_idea.arxiv == "https://arxiv.org/abs/2222.2222"
-=======
     assert fetched_idea.arxiv == idea_data.arxiv
->>>>>>> 72b8b954
 
 
 def test_get_non_existent_idea():
@@ -129,15 +118,9 @@
 # Add session for direct verification if needed
 def test_list_ideas_with_items_and_pagination(session: Session):
     """Test listing ideas with items and basic pagination."""
-<<<<<<< HEAD
-    idea1_data = IdeaCreate(arxiv="https://arxiv.org/abs/list1")
-    idea2_data = IdeaCreate(arxiv="https://arxiv.org/abs/list2")
-    idea3_data = IdeaCreate(arxiv="https://arxiv.org/abs/list3")
-=======
     idea1_data = IdeaCreate(arxiv="https://arxiv.org/abs/1")
     idea2_data = IdeaCreate(arxiv="https://arxiv.org/abs/2")
     idea3_data = IdeaCreate(arxiv="https://arxiv.org/abs/3")
->>>>>>> 72b8b954
 
     idea1 = idea_ledger.add_idea(idea1_data)
     idea2 = idea_ledger.add_idea(idea2_data)
@@ -167,13 +150,7 @@
 
 def test_update_idea(session: Session):
     """Test updating an existing idea."""
-<<<<<<< HEAD
-    idea_data = IdeaCreate(arxiv="https://arxiv.org/abs/update")
-    created_idea = idea_ledger.add_idea(idea_data)
-
-    update_data = IdeaUpdate(
-        arxiv="https://arxiv.org/abs/updated",
-=======
+
     idea_data = IdeaCreate(
         arxiv="https://arxiv.org/abs/update1",
         evidence=["http://example.com/init.pdf"],
@@ -182,7 +159,6 @@
 
     update_data = IdeaUpdate(
         arxiv="https://arxiv.org/abs/update1v2",
->>>>>>> 72b8b954
         status="in_progress",
         evidence=["http://new.evidence/link"],
     )
@@ -190,35 +166,23 @@
 
     assert updated_idea is not None
     assert updated_idea.id == created_idea.id
-<<<<<<< HEAD
-    assert updated_idea.arxiv == "https://arxiv.org/abs/updated"
-=======
     assert updated_idea.arxiv == update_data.arxiv
->>>>>>> 72b8b954
     assert updated_idea.status == "in_progress"
     assert updated_idea.evidence == ["http://new.evidence/link"]
 
     # Verify in DB
     refreshed_idea = session.get(Idea, created_idea.id)
     assert refreshed_idea is not None
-<<<<<<< HEAD
-    assert refreshed_idea.arxiv == "https://arxiv.org/abs/updated"
-=======
     assert refreshed_idea.arxiv == update_data.arxiv
->>>>>>> 72b8b954
     assert refreshed_idea.status == "in_progress"
 
 
 def test_update_idea_partial(session: Session):
     """Test partially updating an existing idea."""
-<<<<<<< HEAD
-    idea_data = IdeaCreate(arxiv="https://arxiv.org/abs/partial", status="pending")
-=======
     idea_data = IdeaCreate(
         arxiv="https://arxiv.org/abs/partial",
         status="pending",
     )
->>>>>>> 72b8b954
     created_idea = idea_ledger.add_idea(idea_data)
 
     update_data = IdeaUpdate(status="approved")  # Only update status
@@ -226,34 +190,20 @@
 
     assert updated_idea is not None
     assert updated_idea.status == "approved"
-<<<<<<< HEAD
-    assert (
-        updated_idea.arxiv == "https://arxiv.org/abs/partial"
-    )  # Should remain unchanged
-=======
     assert updated_idea.arxiv == idea_data.arxiv  # arxiv should remain unchanged
->>>>>>> 72b8b954
 
 
 def test_update_non_existent_idea():
     """Test updating a non-existent idea."""
     non_existent_id = uuid4()
-<<<<<<< HEAD
-    update_data = IdeaUpdate(arxiv="https://arxiv.org/abs/nonexistent")
-=======
     update_data = IdeaUpdate(status="obsolete")
->>>>>>> 72b8b954
     updated_idea = idea_ledger.update_idea(non_existent_id, update_data)
     assert updated_idea is None
 
 
 def test_delete_idea(session: Session):
     """Test deleting an existing idea."""
-<<<<<<< HEAD
-    idea_data = IdeaCreate(arxiv="https://arxiv.org/abs/delete-me")
-=======
     idea_data = IdeaCreate(arxiv="https://arxiv.org/abs/delete")
->>>>>>> 72b8b954
     created_idea = idea_ledger.add_idea(idea_data)
 
     # Ensure it's there first
